--- conflicted
+++ resolved
@@ -24,10 +24,6 @@
     if not os.path.exists(path):
         os.makedirs(path)
 
-<<<<<<< HEAD
-
-=======
->>>>>>> bc25d187
 def get_paths(path):
     if isinstance(path, str):
         if os.path.isdir(path):
@@ -40,10 +36,6 @@
     else:
         return path
 
-<<<<<<< HEAD
-
-=======
->>>>>>> bc25d187
 def show_img(img):
     while True:
         cv2.imshow('img', img)
@@ -51,85 +43,48 @@
         if k == ord('q'):
             break
 
-<<<<<<< HEAD
-
-=======
->>>>>>> bc25d187
 def show_images(imgs):
     for img in imgs:
         show_img(img)
 
-<<<<<<< HEAD
-
-=======
->>>>>>> bc25d187
 def load_image(path):
     '''Just an alias for imread'''
     return cv2.imread(path, cv2.IMREAD_UNCHANGED)
 
-<<<<<<< HEAD
-
-=======
->>>>>>> bc25d187
 def load_images(paths):
     paths = get_paths(paths)
     imgs = [load_image(path) for path in paths]
     return imgs
 
-<<<<<<< HEAD
-
 def save_image(img, path):
     cv2.imwrite(path, img)
 
 
-=======
-def save_image(img, path):
-    cv2.imwrite(path, img)
-
->>>>>>> bc25d187
 def save_or_show(img, path):
     if path:
         save_image(img, path)
     else:
         show_img(img)
 
-<<<<<<< HEAD
-
-=======
->>>>>>> bc25d187
 def output_to_basenames(input_paths, images, output_path):
     assert len(input_paths) == len(images)
     file_basenames = [os.path.basename(path) for path in input_paths]
     if len(images) > 1:
         if output_path:
             make_dir(output_path)
-<<<<<<< HEAD
             out_paths = [os.path.join(output_path, basename)
                          for basename in file_basenames]
         else:
             out_paths = [None] * len(images)
-=======
-            out_paths = [os.path.join(output_path, basename) for basename in file_basenames]
-        else:
-            out_paths = [None]*len(images)
->>>>>>> bc25d187
     else:
         out_paths = [output_path]
     for (img, path) in zip(images, out_paths):
         save_or_show(img, path)
 
-<<<<<<< HEAD
-
-=======
->>>>>>> bc25d187
 def call_diff(args):
     im1, im2 = load_images([args.image1, args.image2])
     res = diff(im1, im2)
     save_or_show(res, args.output)
-<<<<<<< HEAD
-
-=======
->>>>>>> bc25d187
 
 def call_add_subjects(args):
     subject_paths = get_paths(args.subjects)
@@ -137,15 +92,8 @@
     bg_path = args.background
     bg = load_image(bg_path)
     subject_imgs = load_images(subject_paths)
-<<<<<<< HEAD
-    params = [(subject, bg) for subject in subject_imgs]
-    merged = parallelize(transparentOverlay, params)
-    output_to_basenames(subject_paths, merged, output_path)
-
-=======
     merged = [transparentOverlay(subject, bg) for subject in subject_imgs]
     output_to_basenames(subject_paths, merged, output_path)
->>>>>>> bc25d187
 
 def call_add(args):
     im1 = load_image(args.image1)
@@ -168,17 +116,12 @@
     images = [load_image(img) for img in args.images]
     res = blend_all(images)
     save_or_show(res, args.output)
-<<<<<<< HEAD
-
 
 def _interp(path1, name_2, path3, func):
     frame1 = load_image(path1)
     frame3 = load_image(path3)
     frame2 = func(frame1, frame3)
     return (frame2, name_2)
-
-=======
->>>>>>> bc25d187
 
 def call_interpolate(args):
     name_format = args.format
@@ -216,7 +159,6 @@
     images = load_images(args.images)
     template = images[0]
     if args.percent:
-<<<<<<< HEAD
         height, width = int(
             template.shape[0] * args.percent), int(template.shape[1] * args.percent)
     else:
@@ -231,19 +173,6 @@
     params = [(img, args.strength, args.mode) for img in images]
     denoised = parallelize(denoise, params)
     output_to_basenames(args.images, denoised, args.output)
-
-=======
-        height, width = int(template.shape[0]*args.percent), int(template.shape[1]*args.percent)
-    else:
-        width, height = args.width, args.height
-    scaled = [scale(img, width, height, args.mode) for img in images]
-    output_to_basenames(args.images, scaled, output_path)
-
-def call_denoise(args):
-    images = [load_image(path) for path in args.images]
-    denoised = [denoise(img, args.strength, args.mode) for img in images]
-    output_to_basenames(args.images, denoised, args.output)
->>>>>>> bc25d187
 
 def call_test(args):
     image = load_image(args.image)
